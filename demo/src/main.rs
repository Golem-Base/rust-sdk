use std::io::{self, IsTerminal, Read, Write};

use dirs::config_dir;
use futures::StreamExt;
use golem_base_sdk::entity::{Create, EntityResult, Extend, Update};
use golem_base_sdk::events::EventsClient;
use golem_base_sdk::{
    Address, Annotation, GolemBaseClient, GolemBaseRoClient, PrivateKeySigner, Url,
};
use log::info;

async fn log_num_of_entities_owned(client: &GolemBaseRoClient, owner_address: Address) {
    let n = client
        .get_entities_of_owner(owner_address)
        .await
        .expect("Failed to fetch entities of owner")
        .len();
    info!("Number of entities owned: {}", n);
}

#[tokio::main]
async fn main() -> Result<(), Box<dyn std::error::Error>> {
    env_logger::Builder::from_env(env_logger::Env::default().default_filter_or("info")).init();

<<<<<<< HEAD
    let keypath = config_dir()
        .ok_or("Failed to get config directory")?
        .join("golembase")
        .join("wallet.json");

    let mut password = String::new();
    let stdin = io::stdin();

    if stdin.is_terminal() {
        // Interactive mode
        print!("Enter password to decrypt keystore: ");
        io::stdout().flush()?;
        stdin.read_line(&mut password)?;
    } else {
        // Piped input
        stdin.lock().read_to_string(&mut password)?;
    }

    let signer = PrivateKeySigner::decrypt_keystore(keypath, password.trim_end())?;
=======
    let mut private_key_path = config_dir().ok_or("Failed to get config directory")?;
    private_key_path.push("golembase/private.key");
    let private_key_bytes = fs::read(&private_key_path).map_err(|e| {
        format!(
            "Failed to read private key at {}: {e}",
            private_key_path.display(),
        )
    })?;
    let private_key = Hash::from_slice(&private_key_bytes);

    let signer = PrivateKeySigner::from_bytes(&private_key)
        .map_err(|e| format!("Failed to parse private key: {e}"))?;
>>>>>>> adf22932
    let url = Url::parse("http://localhost:8545").unwrap();
    let client = GolemBaseClient::builder()
        .wallet(signer)
        .rpc_url(url)
        .build();

    info!("Fetching owner address...");
    let owner_address = client.get_owner_address();
    info!("Owner address: {}", owner_address);
    log_num_of_entities_owned(&client, owner_address).await;

    tokio::spawn(async move {
        let events_client = EventsClient::new(Url::parse("ws://localhost:8545").unwrap())
            .await
            .unwrap();
        let mut event_stream = events_client.events_stream().await.unwrap();
        while let Some(event) = (event_stream).next().await {
            info!("Got event: {:?}", event)
        }
    });

    info!("Creating entities...");
    let creates = vec![
        Create {
            data: "foo".into(),
            btl: 25,
            string_annotations: vec![Annotation::new("key", "foo")],
            numeric_annotations: vec![Annotation::new("ix", 1u64)],
        },
        Create {
            data: "bar".into(),
            btl: 2,
            string_annotations: vec![Annotation::new("key", "bar")],
            numeric_annotations: vec![Annotation::new("ix", 2u64)],
        },
        Create {
            data: "qux".into(),
            btl: 50,
            string_annotations: vec![Annotation::new("key", "qux")],
            numeric_annotations: vec![Annotation::new("ix", 3u64)],
        },
    ];
    let receipts: Vec<EntityResult> = client.create_entities(creates).await?;
    info!("Created entities: {:?}", receipts);
    log_num_of_entities_owned(&client, owner_address).await;

    info!("Deleting first entity...");
    client.delete_entities(vec![receipts[0].entity_key]).await?;
    log_num_of_entities_owned(&client, owner_address).await;

    info!("Updating the third entity...");
    let third_entity_key = receipts[2].entity_key;
    let metadata = client.get_entity_metadata(third_entity_key).await?;
    info!("... before the update: {:?}", metadata);
    client
        .update_entities(vec![Update {
            data: "foobar".into(),
            btl: 40,
            string_annotations: vec![Annotation::new("key", "qux"), Annotation::new("foo", "bar")],
            numeric_annotations: vec![Annotation::new("ix", 2u64)],
            entity_key: third_entity_key,
        }])
        .await?;
    let metadata = client.get_entity_metadata(third_entity_key).await?;
    info!("... after the update: {:?}", metadata);

    info!("Extending the third entity...");
    let metadata = client.get_entity_metadata(third_entity_key).await?;
    info!("... before the extension: {:?}", metadata);
    client
        .extend_entities(vec![Extend {
            entity_key: third_entity_key,
            number_of_blocks: 60,
        }])
        .await?;
    let metadata = client.get_entity_metadata(third_entity_key).await?;
    info!("... after the extension: {:?}", metadata);

    info!("Deleting remaining entities...");
    let remaining_entities = client
        .query_entity_keys("ix = 1 || ix = 2 || ix = 3")
        .await?;
    info!("Remaining entities: {:?}", remaining_entities);
    client.delete_entities(remaining_entities).await?;
    log_num_of_entities_owned(&client, owner_address).await;

    Ok(())
}<|MERGE_RESOLUTION|>--- conflicted
+++ resolved
@@ -22,7 +22,6 @@
 async fn main() -> Result<(), Box<dyn std::error::Error>> {
     env_logger::Builder::from_env(env_logger::Env::default().default_filter_or("info")).init();
 
-<<<<<<< HEAD
     let keypath = config_dir()
         .ok_or("Failed to get config directory")?
         .join("golembase")
@@ -41,21 +40,13 @@
         stdin.lock().read_to_string(&mut password)?;
     }
 
+    info!("Attempting to decrypt keystore at {}", keypath.display());
     let signer = PrivateKeySigner::decrypt_keystore(keypath, password.trim_end())?;
-=======
-    let mut private_key_path = config_dir().ok_or("Failed to get config directory")?;
-    private_key_path.push("golembase/private.key");
-    let private_key_bytes = fs::read(&private_key_path).map_err(|e| {
-        format!(
-            "Failed to read private key at {}: {e}",
-            private_key_path.display(),
-        )
-    })?;
-    let private_key = Hash::from_slice(&private_key_bytes);
+    info!(
+        "Successfully decrypted keystore with address: {}",
+        signer.address()
+    );
 
-    let signer = PrivateKeySigner::from_bytes(&private_key)
-        .map_err(|e| format!("Failed to parse private key: {e}"))?;
->>>>>>> adf22932
     let url = Url::parse("http://localhost:8545").unwrap();
     let client = GolemBaseClient::builder()
         .wallet(signer)
